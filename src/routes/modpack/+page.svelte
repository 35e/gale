<script lang="ts">
	import InputField from '$lib/components/InputField.svelte';
	import FormField from '$lib/components/FormField.svelte';
	import Checkbox from '$lib/components/Checkbox.svelte';
	import BigButton from '$lib/components/BigButton.svelte';
	import PathField from '$lib/components/PathField.svelte';
	import Markdown from '$lib/components/Markdown.svelte';
	import Dropdown from '$lib/components/Dropdown.svelte';
	import Link from '$lib/components/Link.svelte';
	import ApiKeyPopup, { apiKeyPopupOpen } from '$lib/prefs/ApiKeyPopup.svelte';

	import { invokeCommand } from '$lib/invoke';
	import type { ModpackArgs, PackageCategory } from '$lib/models';
	import { activeProfile, activeGame, categories } from '$lib/stores';
	import { open } from '@tauri-apps/plugin-dialog';
	import { onDestroy } from 'svelte';
	import { fade } from 'svelte/transition';
	import Icon from '@iconify/svelte';

	import { Button, Dialog, Select } from 'bits-ui';
	import Popup from '$lib/components/Popup.svelte';
	import Checklist from '$lib/components/Checklist.svelte';
	import ResizableInputField from '$lib/components/ResizableInputField.svelte';

	const URL_PATTERN =
		'[Hh][Tt][Tt][Pp][Ss]?://(?:(?:[a-zA-Z\u00a1-\uffff0-9]+-?)*[a-zA-Z\u00a1-\uffff0-9]+)(?:.(?:[a-zA-Z\u00a1-\uffff0-9]+-?)*[a-zA-Z\u00a1-\uffff0-9]+)*(?:.(?:[a-zA-Z\u00a1-\uffff]{2,}))(?::d{2,5})?(?:/[^s]*)?';

	let name: string;
	let author: string;
	let selectedCategories: PackageCategory[] = [];
	let nsfw: boolean;
	let description: string;
	let readme: string;
	let changelog: string;
	let versionNumber: string;
	let iconPath: string;
	let websiteUrl: string;
	let includeDisabled: boolean;
	let includeFiles = new Map<string, boolean>();

	let donePopupOpen = false;
	let loading: string | null = null;

	let includedFileCount = 0;

	$: {
		$activeProfile;
		refresh();
	}

	// some communities don't have a specific modpack category
	$: modpackCategoryExists = $categories.some((category) => category.slug === 'modpacks');

	// make sure the modpacks category is always selected if it exists
	$: if (
		modpackCategoryExists &&
		selectedCategories &&
		!selectedCategories.some((category) => category?.slug === 'modpacks')
	) {
		selectedCategories = [
			$categories.find((category) => category.slug === 'modpacks')!,
			...selectedCategories
		];
	}

	$: includedFileCount = countIncludedFiles(includeFiles);

	function countIncludedFiles(includeFiles?: Map<string, boolean>) {
		if (!includeFiles) return 0;

		let count = 0;
		for (let enabled of includeFiles.values()) {
			if (enabled) count++;
		}
		return count;
	}

	async function refresh() {
		loading = 'Loading...';

		let args = await invokeCommand<ModpackArgs>('get_pack_args');

		name = args.name;
		author = args.author;
		nsfw = args.nsfw;
		description = args.description;
		selectedCategories = args.categories.map(
			(selected) => $categories.find((category) => category.slug === selected)!
		);
		console.log(args.categories, $categories, selectedCategories);
		changelog = args.changelog;
		readme = args.readme;
		versionNumber = args.versionNumber;
		iconPath = args.iconPath;
		websiteUrl = args.websiteUrl;
		includeDisabled = args.includeDisabled;
		includeFiles = new Map(Object.entries(args.includeFileMap));

		loading = null;
	}

	async function browseIcon() {
		let path = await open({
			defaultPath: iconPath.length > 0 ? iconPath : undefined,
			title: 'Select modpack icon',
			filters: [{ name: 'Images', extensions: ['png', 'jpg', 'jpeg', 'gif'] }]
		});

		if (path === null) return;
		iconPath = path;
		saveArgs();
	}

	async function generateChangelog(all: boolean) {
		changelog = await invokeCommand('generate_changelog', { args: args(), all });
		saveArgs();
	}

	async function exportToFile() {
		let dir = await open({
			title: 'Choose directory to save modpack',
			defaultPath: `${name}.zip`,
			directory: true
		});

		if (!dir) return;

		loading = 'Exporting modpack to file...';
		try {
			await invokeCommand('export_pack', { args: args(), dir });
		} finally {
			loading = null;
		}
	}

	async function uploadToThunderstore() {
		let hasToken = await invokeCommand('has_thunderstore_token');

		if (!hasToken) {
			$apiKeyPopupOpen = true;

			await new Promise<void>((resolve) => {
				const interval = setInterval(() => {
					if (!$apiKeyPopupOpen) {
						clearInterval(interval);
						resolve();
					}
				}, 100);

				return () => clearInterval(interval);
			});

			hasToken = await invokeCommand('has_thunderstore_token');

			if (!hasToken) return;
		}

		loading = 'Uploading modpack to Thunderstore...';
		try {
			await invokeCommand('upload_pack', { args: args() });
			donePopupOpen = true;
		} finally {
			loading = null;
		}
	}

	function saveArgs() {
		// wait a tick to ensure the variables are updated
		setTimeout(() => {
			invokeCommand('set_pack_args', { args: args() });
		});
	}

	function args(): ModpackArgs {
		return {
			name,
			description,
			author,
			nsfw,
			readme,
			changelog,
			versionNumber,
			iconPath,
			websiteUrl,
			includeDisabled,
			includeFileMap: includeFiles,
			categories: selectedCategories.map(({ slug }) => slug)
		};
	}
</script>

<div class="relative flex w-full flex-col gap-1.5 overflow-y-auto px-6 py-4">
	{#if loading}
		<div
			class="fixed inset-0 flex items-center justify-center bg-black/40 text-lg text-slate-200"
			transition:fade={{ duration: 50 }}
		>
			<Icon icon="mdi:loading" class="mr-4 animate-spin" />
			{loading}
		</div>
	{/if}

	<FormField
		label="Name"
		description="The name of the modpack, as shown on Thunderstore. Make sure this stays consistent between updates. Cannot contain spaces or hyphens."
		required={true}
	>
		<InputField
			on:change={saveArgs}
			bind:value={name}
			placeholder="Enter name..."
			required={true}
			pattern="^[a-zA-Z0-9_]+$"
			class="w-full"
		/>
	</FormField>

	<FormField
		label="Author"
		description="The author of the modpack, which should be the name of your Thunderstore team."
		required={true}
	>
		<InputField
			on:change={saveArgs}
			bind:value={author}
			placeholder="Enter author..."
			required={true}
			class="w-full"
		/>
	</FormField>

	<FormField label="Description" description="A short description of the modpack." required={true}>
		<InputField
			on:change={saveArgs}
			bind:value={description}
			placeholder="Enter description..."
			required={true}
			maxlength={250}
			class="w-full"
		/>
	</FormField>

<<<<<<< HEAD
	<FormField
		label="Categories"
		description="The categories that the modpack belongs to. 'Modpacks' is always included."
	>
		<Dropdown
			avoidCollisions={false}
			items={$categories}
			bind:selected={selectedCategories}
			onSelectedChange={saveArgs}
			multiple={true}
			getLabel={(category) => category}
		>
			<Select.Trigger
				let:open
				slot="trigger"
				class="flex w-full items-center overflow-hidden rounded-lg border border-slate-500 border-opacity-0 bg-slate-900 py-1 pl-1 pr-3 hover:border-opacity-100"
=======
	<FormField label="Categories" description="The categories that the modpack belongs to.">
		{#if selectedCategories}
			<Dropdown
				avoidCollisions={false}
				items={$categories}
				bind:selected={selectedCategories}
				onSelectedChange={saveArgs}
				multiple={true}
				getLabel={(category) => category.name}
>>>>>>> 32ac6d1a
			>
				{#if selectedCategories.length === 0}
					<span class="truncate pl-2 text-slate-400">Select categories...</span>
				{:else}
					<div class="flex flex-wrap gap-1">
						{#each selectedCategories as category}
							<div class="rounded-md bg-slate-800 py-1 pl-3 pr-1 text-sm text-slate-200">
								<span class="overflow-hidden truncate">{category}</span>

								<Button.Root
									class="ml-1 rounded-md px-1.5 hover:bg-slate-700"
									on:click={(evt) => {
										evt.stopPropagation();
										selectedCategories = selectedCategories.filter((c) => c !== category);
									}}
								>
									x
								</Button.Root>
							</div>
						{/each}
					</div>
				{/if}
				<Icon
					class="ml-auto flex-shrink-0 origin-center transform text-xl text-slate-400 transition-all
                duration-100 ease-out {open ? 'rotate-180' : 'rotate-0'}"
					icon="mdi:chevron-down"
				/>
			</Select.Trigger>
		</Dropdown>
	</FormField>

	<FormField
		label="Version"
		description="The version number of the modpack, in the format of X.Y.Z.
			           You cannot publish with the same version number twice."
		required={true}
	>
		<InputField
			on:change={saveArgs}
			bind:value={versionNumber}
			placeholder="Enter version number..."
			required={true}
			pattern="^\d+\.\d+\.\d+$"
			class="w-full"
		/>
	</FormField>

	<FormField label="Website" description="The URL of a website of your choosing. Optional.">
		<InputField
			on:change={saveArgs}
			bind:value={websiteUrl}
			placeholder="Enter website URL..."
			pattern={URL_PATTERN}
			class="w-full"
		/>
	</FormField>

	<FormField
		label="Icon"
		description="Path to the icon of the modpack. This is automatically resized to 256x256 pixels, so
                 it's recommended to be a square image to avoid stretching or squishing."
		required={true}
	>
		<PathField icon="mdi:file-image" onClick={browseIcon} value={iconPath} />
	</FormField>

	<FormField
		label="Readme"
		description="A longer description of the modpack, which supports markdown formatting 
                 (similarly to Discord messages)."
		required={true}
	>
		<ResizableInputField
			on:change={saveArgs}
			bind:value={readme}
			placeholder="Enter readme..."
			mono={true}
		/>

		<details class="mt-1">
			<summary class="cursor-pointer text-sm text-slate-300">Preview</summary>
			<Markdown class="mt-1 px-4" source={readme} />
			<div class="mt-4 h-[2px] bg-slate-500" />
		</details>
	</FormField>

	<FormField
		label="Changelog"
		description="A list of changes in the modpack, also supports markdown formatting. Leave empty to omit."
	>
		<ResizableInputField
			on:change={saveArgs}
			bind:value={changelog}
			placeholder="Enter changelog..."
			mono={true}
		/>

		<BigButton color="slate" on:click={() => generateChangelog(false)}
			>Generate for {versionNumber}</BigButton
		>
		<BigButton color="slate" on:click={() => generateChangelog(true)}>Generate all</BigButton>

		<details class="mt-1">
			<summary class="cursor-pointer text-sm text-slate-300">Preview</summary>
			<Markdown class="mt-1 px-4" source={changelog} />
			<div class="mt-4 h-[2px] bg-slate-500" />
		</details>
	</FormField>

	<FormField
		label="Include files ({includedFileCount}/{includeFiles?.size})"
		description="Choose which config files to include in the modpack."
	>
		<details>
			{#if includeFiles}
				<summary class="cursor-pointer text-sm text-slate-300">Show list</summary>
				<Checklist
					class="mt-1"
					title="Include all"
					items={Array.from(includeFiles.keys()).sort()}
					getLabel={(item) => item}
					get={(item) => includeFiles.get(item) ?? false}
					set={(item, _, value) => {
						includeFiles.set(item, value);
						includeFiles = includeFiles;
					}}
				/>
			{/if}
		</details>
	</FormField>

	<div class="mt-1 flex items-center text-lg font-medium text-slate-200">
		<span class="max-w-96 flex-grow">Contains NSFW content</span>

		<Checkbox onValueChanged={saveArgs} bind:value={nsfw} />
	</div>

	<div class="flex items-center text-lg font-medium text-slate-200">
		<span class="max-w-96 flex-grow">Include disabled mods</span>

		<Checkbox onValueChanged={saveArgs} bind:value={includeDisabled} />
	</div>

	<div class="mt-3 flex justify-end gap-2">
		<BigButton color="slate" on:click={exportToFile}>Export to file</BigButton>
		<BigButton color="accent" on:click={uploadToThunderstore}>Publish on Thunderstore</BigButton>
	</div>
</div>

<ApiKeyPopup />

<Popup bind:open={donePopupOpen} title="Modpack upload complete">
	<Dialog.Description class="text-slate-300">
		{name}
		{versionNumber} has successfully been published on Thunderstore!
		<Link href="https://thunderstore.io/c/{$activeGame?.slug}/p/{author}/{name}"
			>Click here to view its page on the website</Link
		>.
	</Dialog.Description>

	<div class="mt-2 text-sm text-slate-400">
		The changes may take up to an hour to appear in Gale and other mod managers.
		<br />
		To publish a new update, increment the version number and publish the modpack again.
	</div>
</Popup><|MERGE_RESOLUTION|>--- conflicted
+++ resolved
@@ -240,7 +240,6 @@
 		/>
 	</FormField>
 
-<<<<<<< HEAD
 	<FormField
 		label="Categories"
 		description="The categories that the modpack belongs to. 'Modpacks' is always included."
@@ -251,23 +250,12 @@
 			bind:selected={selectedCategories}
 			onSelectedChange={saveArgs}
 			multiple={true}
-			getLabel={(category) => category}
+			getLabel={(category) => category.name}
 		>
 			<Select.Trigger
 				let:open
 				slot="trigger"
 				class="flex w-full items-center overflow-hidden rounded-lg border border-slate-500 border-opacity-0 bg-slate-900 py-1 pl-1 pr-3 hover:border-opacity-100"
-=======
-	<FormField label="Categories" description="The categories that the modpack belongs to.">
-		{#if selectedCategories}
-			<Dropdown
-				avoidCollisions={false}
-				items={$categories}
-				bind:selected={selectedCategories}
-				onSelectedChange={saveArgs}
-				multiple={true}
-				getLabel={(category) => category.name}
->>>>>>> 32ac6d1a
 			>
 				{#if selectedCategories.length === 0}
 					<span class="truncate pl-2 text-slate-400">Select categories...</span>
@@ -275,7 +263,7 @@
 					<div class="flex flex-wrap gap-1">
 						{#each selectedCategories as category}
 							<div class="rounded-md bg-slate-800 py-1 pl-3 pr-1 text-sm text-slate-200">
-								<span class="overflow-hidden truncate">{category}</span>
+								<span class="overflow-hidden truncate">{category.name}</span>
 
 								<Button.Root
 									class="ml-1 rounded-md px-1.5 hover:bg-slate-700"

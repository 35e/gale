--- conflicted
+++ resolved
@@ -41,11 +41,8 @@
 simplelog = "0.12"
 chrono = { version = "0.4", features = ["serde"] }
 tauri-plugin-deep-link = "=0.1.2"
-<<<<<<< HEAD
-=======
 tauri-plugin-window-state = { git = "https://github.com/tauri-apps/plugins-workspace", branch = "v1" }
 dotenv = "0.15"
->>>>>>> 58ef6c27
 keyring = "2.3"
 
 [target.'cfg(target_os="macos")'.dependencies]
